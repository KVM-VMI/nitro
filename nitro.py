--- conflicted
+++ resolved
@@ -89,11 +89,6 @@
     pid = int(output)
     logging.debug('pid = {}'.format(pid))
 
-<<<<<<< HEAD
-    with Nitro(pid) as nitro:
-        for event in nitro.listen():
-            logging.debug(event)
-=======
     if not args['--nobackend']:
         backend = Backend(vm_name, arch)
     with Nitro(pid) as nitro:
@@ -102,7 +97,6 @@
                 backend.new_event(event)
             else:
                 logging.debug(event.display())
->>>>>>> a41cfef8
 
 if __name__ == '__main__':
     init_logger()
