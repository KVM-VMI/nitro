--- conflicted
+++ resolved
@@ -7,11 +7,7 @@
 
 Options:
   -h --help     Show this screen.
-<<<<<<< HEAD
   --nobackend   Dont analyze events
-=======
-  --nobackend   Don't try to analyze events
->>>>>>> b5d6db29
 
 """
 
@@ -94,11 +90,7 @@
             if not args['--nobackend']:
                 backend.new_event(event)
             else:
-<<<<<<< HEAD
-                logging.debug(event)
-=======
                 logging.debug(event.display())
->>>>>>> b5d6db29
 
 if __name__ == '__main__':
     init_logger()
