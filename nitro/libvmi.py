import logging
from enum import Enum
from ctypes import *
from enum import Enum

charptr = POINTER(c_char)

# status_t

VMI_SUCCESS = 0
VMI_FAILURE = 1

class LibvmiInitError(Enum):
    NONE = 0                 #No error
    DRIVER_NOT_DETECTED = 1  # Failed to auto-detect hypervisor
    DRIVER = 2               # Failed to initialize hypervisor-driver
    VM_NOT_FOUND = 3         # Failed to find the specified VM
    PAGING = 4               # Failed to determine or initialize paging functions
    OS = 5                   # Failed to determine or initialize OS functions
    EVENTS = 6               # Failed to initialize events
    SHM = 7                  # Failed to initialize SHM
    NO_CONFIG = 8            # No configuration was found for OS initialization
    NO_CONFIG_ENTRY = 9      # Configuration contained no valid entry for VM

# VMI_INIT

VMI_INIT_DOMAINNAME = (1 << 0)
VMI_INIT_DOMAINID = (1 << 1)
VMI_INIT_EVENT = (1 << 2)
VMI_INIT_SHM = (1 << 3)

# os_t

class VMIOS(Enum):
    UNKNOWN = 0
    LINUX = 1
    WINDOWS = 2

# vmi_mode_t

class VMIMode(Enum):
    XEN = 0
    KVM = 1
    FILE = 2

# vmi_config_t

class VMIConfig(Enum):
    GLOBAL_FILE_ENTRY = 0
    STRING = 1
    GHASHTABLE = 2

# translation_mechanisms_t

class TranslationMechanism(Enum):
    INVALID = 0
    NONE = 1
    PROCESS_DTB = 2
    PROCESS_PID = 3
    KERNEL_SYMBOL = 4

# access_context_t

class AccessContext(Structure):
    _fields_ = [
        ("translation_mechanism", c_int),
        ("addr", c_uint64),
        ("ksym", charptr),
        ("dtb", c_uint64),
        ("pid", c_int32)
    ]

class LibvmiError(Exception):
    pass


class VMIInstance(Structure):
    _fields_ = [("buffer", c_int * 1024 * 1024 * 10)]


class Libvmi:

    __slots__ = (
        'libvmi',
        'vmi_instance',
        'vmi',
        'sdt',
        'libvmi',
        'processes',
        'hooks',
        'stats',
        'failures'
    )

    def __init__(self, vm_name):
        self.libvmi = cdll.LoadLibrary('libvmi.so')
        self.vmi_instance = VMIInstance()
        self.vmi = pointer(self.vmi_instance)
        init_error_c = c_uint()
        # init libvmi
        vm_name_c = create_string_buffer(vm_name.encode('utf-8'))
        status = self.libvmi.vmi_init_complete(byref(self.vmi), vm_name_c, VMI_INIT_DOMAINNAME, 0,
                                      VMIConfig.GLOBAL_FILE_ENTRY.value, 0, byref(init_error_c))
        if status == VMI_FAILURE:
            error = init_error_c.value
            logging.error(format(LibvmiInitError(error).name))
            raise LibvmiError('VMI_FAILURE')
        # small fixes
        self.libvmi.vmi_translate_ksym2v.restype = c_ulonglong
        self.libvmi.vmi_get_offset.restype = c_ulonglong
        self.libvmi.vmi_read_str_va.restype = charptr
        self.libvmi.vmi_translate_v2ksym.restype = charptr
        self.failures = 0

    def destroy(self):
        self.libvmi.vmi_destroy(self.vmi)

    def translate_ksym2v(self, symbol):
        symbol_c = create_string_buffer(symbol.encode('utf-8'))
        value = self.libvmi.vmi_translate_ksym2v(self.vmi, symbol_c)
        return value

    def translate_v2ksym(self, vaddr):
        context = AccessContext(TranslationMechanism.PROCESS_PID.value, 0, None, 0, 0)
        vaddr = c_uint64(vaddr)
        ptr = self.libvmi.vmi_translate_v2ksym(self.vmi, byref(context), vaddr)
        if ptr:
            return cast(ptr, c_char_p).value.decode('utf-8')
        else:
            logging.debug("Failed to find symbol associated with virtual address: %s", vaddr)

    def translate_kv2p(self, vaddr):
        return self.libvmi.vmi_translate_kv2p(self.vmi, c_uint64(vaddr))

    def read_addr_ksym(self, symbol):
        symbol_c = create_string_buffer(symbol.encode('utf-8'))
        value_c = c_ulonglong()
        status = self.libvmi.vmi_read_addr_ksym(self.vmi, symbol_c, byref(value_c))
        if status == VMI_FAILURE:
            logging.debug('VMI_FAILURE trying to read %s, with %s', symbol, 'read_addr_ksym')
            raise LibvmiError('VMI_FAILURE')

        return value_c.value

    def get_offset(self, offset):
        offset_name_c = create_string_buffer(offset.encode('utf-8'))
        value = self.libvmi.vmi_get_offset(self.vmi, offset_name_c)
        return value

    def get_ostype(self):
        return VMIOS(self.libvmi.vmi_get_ostype(self.vmi))

    def read_addr_va(self, vaddr, pid):
        if vaddr == 0:
            raise ValueError('Nullptr')
        vaddr_c = c_ulonglong(vaddr)
        pid_c = c_int(pid)
        value_c = c_ulonglong()
        status = self.libvmi.vmi_read_addr_va(self.vmi, vaddr_c, pid_c, byref(value_c))
        if status == VMI_FAILURE:
            logging.debug('VMI_FAILURE trying to read %s, with %s', hex(vaddr), 'read_addr_va')
            raise LibvmiError('VMI_FAILURE')
        return value_c.value

    def read_str_va(self, vaddr, pid):
        if vaddr == 0:
            raise ValueError('Nullptr')
        vaddr_c = c_ulonglong(vaddr)
        pid_c = c_int(pid)
        ptr = self.libvmi.vmi_read_str_va(self.vmi, vaddr_c, pid_c)
        string = cast(ptr, c_char_p).value.decode('utf-8')
        return string

    def read_va(self, vaddr, pid, count):
        if vaddr == 0:
            raise ValueError('Nullptr')
        vaddr_c = c_ulonglong(vaddr)
        pid_c = c_int(pid)
        buffer = (c_char * count)()
        nb_read = self.libvmi.vmi_read_va(self.vmi, vaddr_c, pid_c, byref(buffer), count)
<<<<<<< HEAD
        if nb_read == 0:
            logging.debug('VMI_FAILURE trying to read %s, with %s', hex(vaddr), 'read_va')
=======
        if nb_read != count:
            logging.debug('VMI_FAILURE trying to read {}, with {}'.format(hex(vaddr), 'read_va'))
>>>>>>> 919c46a0
            raise LibvmiError('VMI_FAILURE')
        value = bytes(buffer)[:nb_read]
        return value

    def write_va(self, vaddr, pid, buffer):
        if vaddr == 0:
            raise ValueError('Nullptr')
        vaddr_c = c_ulonglong(vaddr)
        pid_c = c_int(pid)
        count = len(buffer)
        count_c = c_int(count)
        buffer_c = create_string_buffer(buffer)
        nb_written = self.libvmi.vmi_write_va(self.vmi, vaddr_c, pid_c, buffer_c, count_c)
<<<<<<< HEAD
        if nb_written == 0 or nb_written != count:
            logging.debug('VMI_FAILURE trying to write %s, with %s', hex(vaddr), 'write_va')
=======
        if nb_written != count:
            logging.debug('VMI_FAILURE trying to write {}, with {}'.format(hex(vaddr), 'write_va'))
>>>>>>> 919c46a0
            raise LibvmiError('VMI_FAILURE')
        return nb_written

    def read_32(self, vaddr, pid):
        context = AccessContext(TranslationMechanism.PROCESS_PID.value, c_uint64(vaddr), None, 0, c_int32(pid))
        result = c_uint32()
        if self.libvmi.vmi_read_32(self.vmi, byref(context), byref(result)) == VMI_SUCCESS:
            return result.value
        else:
            self.failures += 1
            logging.debug('VMI_FAILURE trying to read_32 at %s with pid %s', hex(vaddr), pid)
            raise LibvmiError('VMI_FAILURE')

    def v2pcache_flush(self, dtb=0):
        self.libvmi.vmi_v2pcache_flush(self.vmi, dtb)

    def pidcache_flush(self):
        self.libvmi.vmi_pidcache_flush(self.vmi)

    def symcache_flush(self):
        self.libvmi.vmi_symcache_flush(self.vmi)

    def rvacache_flush(self):
        self.libvmi.vmi_rvacache_flush(self.vmi)

    # def pagecache_flush(self):
    #     self.libvmi.vmi_pagecache_flush(self.vmi)<|MERGE_RESOLUTION|>--- conflicted
+++ resolved
@@ -178,13 +178,8 @@
         pid_c = c_int(pid)
         buffer = (c_char * count)()
         nb_read = self.libvmi.vmi_read_va(self.vmi, vaddr_c, pid_c, byref(buffer), count)
-<<<<<<< HEAD
-        if nb_read == 0:
+        if nb_read != count:
             logging.debug('VMI_FAILURE trying to read %s, with %s', hex(vaddr), 'read_va')
-=======
-        if nb_read != count:
-            logging.debug('VMI_FAILURE trying to read {}, with {}'.format(hex(vaddr), 'read_va'))
->>>>>>> 919c46a0
             raise LibvmiError('VMI_FAILURE')
         value = bytes(buffer)[:nb_read]
         return value
@@ -198,13 +193,8 @@
         count_c = c_int(count)
         buffer_c = create_string_buffer(buffer)
         nb_written = self.libvmi.vmi_write_va(self.vmi, vaddr_c, pid_c, buffer_c, count_c)
-<<<<<<< HEAD
-        if nb_written == 0 or nb_written != count:
+        if nb_written != count:
             logging.debug('VMI_FAILURE trying to write %s, with %s', hex(vaddr), 'write_va')
-=======
-        if nb_written != count:
-            logging.debug('VMI_FAILURE trying to write {}, with {}'.format(hex(vaddr), 'write_va'))
->>>>>>> 919c46a0
             raise LibvmiError('VMI_FAILURE')
         return nb_written
 
