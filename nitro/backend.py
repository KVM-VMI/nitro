import logging
import re
import os
import stat
import libvirt
import subprocess
import shutil
import json
from tempfile import NamedTemporaryFile, TemporaryDirectory
from nitro.event import SyscallDirection, SyscallType
from nitro.libvmi import Libvmi
from nitro.win_types import ObjectAttributes

GETSYMBOLS_SCRIPT = 'symbols.py'


class Process:

    def __init__(self, cr3, start_eproc, name, pid):
        self.cr3 = cr3
        self.start_eproc = start_eproc
        self.name = name
        self.pid = pid

    def info(self):
        info = {}
        info['name'] = self.name
        info['pid'] = self.pid
        return info


class Syscall:

    ARGUMENT_TABLE = {
        'NtOpenKey': 3,
    }

    def __init__(self, event, name, process, vmi):
        self.event = event
        self.full_name = name
        # clean rekall syscall name
        # full_name is 'nt!NtOpenFile'
        # name will be NtOpenFile
        *rest, self.name = self.full_name.split('!')
        self.process = process
        # args and return value
        if self.event.direction == SyscallDirection.exit:
            # ret value
            self.retvalue = self.event.regs.rax
        else:
            self.args = self.collect_args()
        self.vmi = vmi
        self.decoded = None

    def info(self):
        info = {}
        info['name'] = self.name
        info['event'] = self.event.info()
        if self.process:
            info['process'] = self.process.info()
        if self.event.direction == SyscallDirection.exit:
            info['retvalue'] = self.retvalue
        else:
            info['args'] = self.args
        if self.decoded:
            info['decoded'] = self.decoded
        return info

    def collect_args(self):
        try:
            # if syscall is defined in hardcoded argument table
            count = self.ARGUMENT_TABLE[self.name]

            # collect args
            if self.event.type == SyscallType.syscall:
                # assume Windows here
                # convention is first 4 args in rcx,rdx,r8,r9
                # rest on stack
                args = [self.event.regs.rcx,
                        self.event.regs.rdx,
                        self.event.regs.r8,
                        self.event.regs.r9, ]
                if count > 4:
                    raise RuntimeError('collecting more than 4 arguments is not implemented')
                return args[:count]
            else:
                # sysenter is not handled
                raise RuntimeError('collecting SYSENTER arguments is not implemented')
        except KeyError:
            return []

    def dispatch(self):
        # don't dispatch to the hooks if process is None
        # TODO
        if self.process is None:
            return
        prefix = 'enter' if self.event.direction == SyscallDirection.enter else 'exit'

        try:
            # if hook is defined
            hook_name = '{}_{}'.format(prefix, self.name)
            hook = getattr(self, hook_name)
        except AttributeError:
            # hook not defined
            pass
        else:
            try:
                logging.debug('Hook {}'.format(hook_name))
                hook(*self.args)
            except ValueError:
                # log page fault
                logging.debug('Error while processing hook')

    # hooks defined here
    def enter_NtOpenKey(self, KeyHandle, DesiredAccess, object_attributes):
<<<<<<< HEAD
        pass
=======
        obj = ObjectAttributes(object_attributes, self.process.pid, self.vmi)
        buffer = obj.PUnicodeString.Buffer
        self.decoded = buffer

    def enter_NtCreateKey(self, KeyHandle, DesiredAccess, object_attributes):
        obj = ObjectAttributes(object_attributes, self.process.pid, self.vmi)
        buffer = obj.PUnicodeString.Buffer
        self.decoded = buffer

    def enter_NtOpenEvent(self, EventHandle, DesiredAccess, object_attributes):
        obj = ObjectAttributes(object_attributes, self.process.pid, self.vmi)
        buffer = obj.PUnicodeString.Buffer
        self.decoded = buffer

    def enter_NtCreateEvent(self, EventHandle, DesiredAccess, object_attributes):
        if object_attributes:
            obj = ObjectAttributes(object_attributes, self.process.pid, self.vmi)
            buffer = obj.PUnicodeString.Buffer
            self.decoded = buffer

    def enter_NtOpenProcess(self, ProcessHandle, DesiredAccess, object_attributes):
        obj = ObjectAttributes(object_attributes, self.process.pid, self.vmi)
        buffer = obj.PUnicodeString.Buffer
        self.decoded = buffer

    def enter_NtCreateProcess(self, ProcessHandle, DesiredAccess, object_attributes):
        obj = ObjectAttributes(object_attributes, self.process.pid, self.vmi)
        buffer = obj.PUnicodeString.Buffer
        self.decoded = buffer

    def enter_NtOpenFile(self, EventHandle, DesiredAccess, object_attributes):
        obj = ObjectAttributes(object_attributes, self.process.pid, self.vmi)
        buffer = obj.PUnicodeString.Buffer
        self.decoded = buffer

    def enter_NtCreateFile(self, EventHandle, DesiredAccess, object_attributes):
        obj = ObjectAttributes(object_attributes, self.process.pid, self.vmi)
        buffer = obj.PUnicodeString.Buffer
        self.decoded = buffer

    def enter_NtOpenMutant(self, EventHandle, DesiredAccess, object_attributes):
        obj = ObjectAttributes(object_attributes, self.process.pid, self.vmi)
        buffer = obj.PUnicodeString.Buffer
        self.decoded = buffer

    def enter_NtCreateMutant(self, EventHandle, DesiredAccess, object_attributes):
        if object_attributes:
            obj = ObjectAttributes(object_attributes, self.process.pid, self.vmi)
            buffer = obj.PUnicodeString.Buffer
            self.decoded = buffer

>>>>>>> 4a02528f

class Backend:

    def __init__(self, domain):
        self.domain = domain
        vcpus_info = self.domain.vcpus()
        self.nb_vcpu = len(vcpus_info[0])
        # create on syscall stack per vcpu
        self.syscall_stack = {}
        for vcpu_nb in range(self.nb_vcpu):
            self.syscall_stack[vcpu_nb] = []
        self.sdt = None
        self.load_symbols()
        # run libvmi helper subprocess
        self.libvmi = Libvmi(domain.name())
        self.processes = {}

    def __enter__(self):
        return self

    def __exit__(self, exc_type, exc_value, traceback):
        self.stop()

    def stop(self):
        logging.info('Libvmi failures {}'.format(self.libvmi.failures))
        self.libvmi.destroy()

    def load_symbols(self):
        # we need to put the ram dump in our own directory
        # because otherwise it will be created in /tmp
        # and later owned by root
        with TemporaryDirectory() as tmp_dir:
            with NamedTemporaryFile(dir=tmp_dir) as ram_dump:
                # chmod to be r/w by everyone
                os.chmod(ram_dump.name, stat.S_IRUSR | stat.S_IWUSR |
                                        stat.S_IRGRP | stat.S_IWGRP |
                                        stat.S_IROTH | stat.S_IWOTH)
                # take a ram dump
                logging.info('Dumping physical memory to {}'.format(ram_dump.name))
                flags = libvirt.VIR_DUMP_MEMORY_ONLY
                dumpformat = libvirt.VIR_DOMAIN_CORE_DUMP_FORMAT_RAW
                self.domain.coreDumpWithFormat(ram_dump.name, dumpformat, flags)
                # build symbols.py absolute path
                script_dir = os.path.dirname(os.path.realpath(__file__))
                symbols_script_path = os.path.join(script_dir, GETSYMBOLS_SCRIPT)
                # call rekall on ram dump
                logging.info('Extracting symbols with Rekall')
                python2 = shutil.which('python2')
                symbols_process = [python2, symbols_script_path, ram_dump.name]
                output = subprocess.check_output(symbols_process)
        logging.info('Loading symbols')
        # load output as json
        jdata = json.loads(output.decode('utf-8'))
        # load ssdt entries
        nt_ssdt = {'ServiceTable' : {}, 'ArgumentTable' : {}}
        win32k_ssdt = {'ServiceTable' : {}, 'ArgumentTable' : {}}
        self.sdt = [nt_ssdt, win32k_ssdt]
        cur_ssdt = None
        for e in jdata:
            if isinstance(e, list) and e[0] == 'r':
                if e[1]["divider"] is not None:
                    # new table
                    m = re.match(r'Table ([0-9]) @ .*', e[1]["divider"])
                    idx = int(m.group(1))
                    cur_ssdt = self.sdt[idx]['ServiceTable']
                else:
                    entry = e[1]["entry"]
                    full_name = e[1]["symbol"]["symbol"]
                    # add entry  to our current ssdt
                    cur_ssdt[entry] = full_name
                    logging.debug('Add SSDT entry [{}] -> {}'.format(entry, full_name))

    def process_event(self, event):
        cr3 = event.sregs.cr3
        process = self.associate_process(cr3)
        if event.direction == SyscallDirection.exit:
            try:
                syscall_name = self.syscall_stack[event.vcpu_nb].pop()
            except IndexError:
                syscall_name = 'Unknown'
        else:
            syscall_name = self.get_syscall_name(event.regs.rax)
            # push them to the stack
            self.syscall_stack[event.vcpu_nb].append(syscall_name)
        syscall = Syscall(event, syscall_name, process, self.libvmi)
        # dispatch on the hooks
        syscall.dispatch()
        return syscall

    def associate_process(self, cr3):
        p = None
        try:
            p = self.processes[cr3]
        except KeyError:
            p = self.find_eprocess(cr3)
            self.processes[cr3] = p
        return p

    def find_eprocess(self, cr3):
        # read PsActiveProcessHead list_entry
        ps_head = self.libvmi.translate_ksym2v('PsActiveProcessHead')
        flink = self.libvmi.read_addr_ksym('PsActiveProcessHead')

        while flink != ps_head:
            # get start of EProcess
            start_eproc = flink - self.libvmi.get_offset('win_tasks')
            # move to start of DirectoryTableBase
            directory_table_base_off = start_eproc + self.libvmi.get_offset('win_pdbase')
            # read directory_table_base
            directory_table_base = self.libvmi.read_addr_va(directory_table_base_off, 0)
            # compare to our cr3
            if cr3 == directory_table_base:
                # get name
                image_file_name_off = start_eproc + self.libvmi.get_offset('win_pname')
                image_file_name = self.libvmi.read_str_va(image_file_name_off, 0)
                # get pid
                unique_processid_off = start_eproc + self.libvmi.get_offset('win_pid')
                pid = self.libvmi.read_addr_va(unique_processid_off, 0)
                eprocess = Process(cr3, start_eproc, image_file_name, pid)
                return eprocess

            # read new flink
            flink = self.libvmi.read_addr_va(flink, 0)
        return None

    def get_syscall_name(self, rax):
        ssn = rax & 0xFFF
        idx = (rax & 0x3000) >> 12
        try:
            syscall_name = self.sdt[idx]['ServiceTable'][ssn]
        except (KeyError, IndexError):
            syscall_name = 'Table{}!Unknown'.format(idx)
        return syscall_name<|MERGE_RESOLUTION|>--- conflicted
+++ resolved
@@ -113,9 +113,6 @@
 
     # hooks defined here
     def enter_NtOpenKey(self, KeyHandle, DesiredAccess, object_attributes):
-<<<<<<< HEAD
-        pass
-=======
         obj = ObjectAttributes(object_attributes, self.process.pid, self.vmi)
         buffer = obj.PUnicodeString.Buffer
         self.decoded = buffer
@@ -167,7 +164,6 @@
             buffer = obj.PUnicodeString.Buffer
             self.decoded = buffer
 
->>>>>>> 4a02528f
 
 class Backend:
 
