--- conflicted
+++ resolved
@@ -86,28 +86,8 @@
                         # add entry  to our ssdt
                         cur_ssdt[entry] = name
             # loading kernel symbols addresses
-<<<<<<< HEAD
-            kernel_symbols = jdata[-1]
-            logging.debug(kernel_symbols)
-            self.pshead = int(kernel_symbols['PsActiveProcessHead'], 16)
-            self.kiargs = int(kernel_symbols['KiArgumentTable'], 16)
-            self.w32pargs = int(kernel_symbols['W32pArgumentTable'], 16)
-
-            # load argument tables
-            argument_tables = [(0, self.kiargs), (1, self.w32pargs)]
-            for table in argument_tables:
-                idx = table[0]
-                addr = table[1]
-                nb_entries = len(self.sdt[idx]['ServiceTable'].keys())
-                content = self.vm.vmem_read(addr, nb_entries)
-                for i in range(nb_entries):
-                    nb_arg = int(content[i] / 4)
-                    self.sdt[idx]['ArgumentTable'][i] = nb_arg
-
-=======
             self.kernel_symbols = jdata[-1]
             logging.debug(self.kernel_symbols)
->>>>>>> a504ef39
         # remove dump and json file
         os.remove('dump.raw')
         os.remove('output.json')
